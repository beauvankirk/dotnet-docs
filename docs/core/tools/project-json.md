---
redirect_url: /dotnet/articles/core/preview3/tools/layering
---

# project.json reference

<<<<<<< HEAD
## Content removed!
This content is no longer relevant. For information on the changes, see the [High-level overview of changes in CLI RC3](../preview3/tools/layering.md) topic. 
 
=======
> [!WARNING]
> This topic applies to .NET Core Tools Preview 2. For the .NET Core Tools RC4 documentation,
> see the [.NET Core command-line interface tools (.NET Core Tools RC4)](../preview3/tools/index.md) section.

The project.json file is used on .NET Core projects to define project metadata, compilation information, and dependencies. 
In this reference topic, you'll see the list of all the properties you can define in your project.json file.

> [!NOTE]
> The .NET Core tooling is going to move from project.json to MSBuild-based projects in a future release. 
> The recommendation is to still use project.json files for new .NET Core projects since there will be a path to convert your project to MSBuild when the tooling is released.
>
> For more information, see the [Changes to project.json](https://blogs.msdn.microsoft.com/dotnet/2016/05/23/changes-to-project-json/) post on the .NET blog and 
> the [Using MSBuild to build .NET Core projects](../tutorials/target-dotnetcore-with-msbuild.md) topic.

## Overview

```
{
    "name": String,
    "version": String,
    "description": String,
    "copyright": String,
    "title": String,
    "entryPoint": String,
    "testRunner": String,
    "authors": String[],
    "language": String,
    "embedInteropTypes": Boolean,
    "preprocess": String or String[],
    "shared": String or String[],
    "dependencies": Object {
        version: String,
        type: String,
        target: String,
        include: String,
        exclude: String,
        suppressParent: String
    },
    "tools": Object,
    "scripts": Object,
    "buildOptions": Object {
        "define": String[],
        "nowarn": String[],
        "additionalArguments": String[],
        "warningsAsErrors": Boolean,
        "allowUnsafe": Boolean,
        "emitEntryPoint": Boolean,
        "optimize": Boolean,
        "platform": String,
        "languageVersion": String,
        "keyFile": String,
        "delaySign": Boolean,
        "publicSign": Boolean,
        "debugType": String,
        "xmlDoc": Boolean,
        "preserveCompilationContext": Boolean,
        "outputName": String,
        "compilerName": String,
        "compile": Object {
            "include": String or String[],
            "exclude": String or String[],
            "includeFiles": String or String[],
            "excludeFiles": String or String[],
            "builtIns": Object,
            "mappings": Object
        },
        "embed": Object {
            "include": String or String[],
            "exclude": String or String[],
            "includeFiles": String or String[],
            "excludeFiles": String or String[],
            "builtIns": Object,
            "mappings": Object
        },
        "copyToOutput": Object {
            "include": String or String[],
            "exclude": String or String[],
            "includeFiles": String or String[],
            "excludeFiles": String or String[],
            "builtIns": Object,
            "mappings": Object
        }
    },
    "publishOptions": Object {
        "include": String or String[],
        "exclude": String or String[],
        "includeFiles": String or String[],
        "excludeFiles": String or String[],
        "builtIns": Object,
        "mappings": Object
    },
    "runtimeOptions": Object {
        "configProperties": Object {
            "System.GC.Server": Boolean,
            "System.GC.Concurrent": Boolean,
            "System.GC.RetainVM": Boolean,
            "System.Threading.ThreadPool.MinThreads": Integer,
            "System.Threading.ThreadPool.MaxThreads": Integer
        },
        "framework": Object {
            "name": String,
            "version": String,
        },
        "applyPatches": Boolean
    },
    "packOptions": Object {
        "summary": String,
        "tags": String[],
        "owners": String[],
        "releaseNotes": String,
        "iconUrl": String,
        "projectUrl": String,
        "licenseUrl": String,
        "requireLicenseAcceptance": Boolean,
        "repository": Object {
            "type": String,
            "url": String
        },
        "files": Object {
            "include": String or String[],
            "exclude": String or String[],
            "includeFiles": String or String[],
            "excludeFiles": String or String[],
            "builtIns": Object,
            "mappings": Object
        }
    },
    "analyzerOptions": Object {
        "languageId": String
    },
    "configurations": Object,
    "frameworks": Object {
        "dependencies": Object {
            version: String,
            type: String,
            target: String,
            include: String,
            exclude: String,
            suppressParent: String
        },        
        "frameworkAssemblies": Object,
        "wrappedProject": String,
        "bin": Object {
            assembly: String
        }
    },
    "runtimes": Object,
    "userSecretsId": String
}
```

## name
Type: String

The name of the project, used for the assembly name as well as the name of the package. The top level folder name is used if this property is not specified.

For example:

```json
{
    "name": "MyLibrary"
}
```

## version
Type: String

The [Semver](http://semver.org/spec/v1.0.0.html) version of the project, also used for the NuGet package.

For example:

```json
{
    "version": "1.0.0-*"
}
```

## description
Type: String

A longer description of the project. Used in the assembly properties.

For example:

```json
{
    "description": "This is my library and it's really great!"
}
```

## copyright
Type: String

The copyright information for the project. Used in the assembly properties.

For example:

```json
{
    "copyright": "Fabrikam 2016"
}
```

## title
Type: String

The friendly name of the project, can contain spaces and special characters not allowed when using the `name` property. Used in the assembly properties.

For example:

```json
{
    "title": "My Library"
}
```

## entryPoint
Type: String

The entrypoint method for the project. `Main` by default.

For example:

```json
{
    "entryPoint": "ADifferentMethod"
}
```
    
## testRunner
Type: String

The name of the test runner, such as [NUnit](http://nunit.org/) or [xUnit](http://xunit.github.io/), to use with this project. Setting this also marks the project as a test project.

For example:

```json
{
    "testRunner": "NUnit"
}
```

## authors
Type: String[]

An array of strings with the names of the authors of the project.

For example:

```json
{
    "authors": ["Anne", "Bob"]
}
```

## language
Type: String

The (human) language of the project. Corresponds to the "neutral-language" compiler argument.

For example:

```json
{
    "language": "en-US"
}
```

## embedInteropTypes
Type: Boolean

`true` to embed COM interop types in the assembly; otherwise, `false`. 

For example:

```json
{
    "embedInteropTypes": true
}
```

## preprocess
Type: String or String[] with a globbing pattern

Specifies which files are included in preprocessing.

For example:

```json
{
    "preprocess": "compiler/preprocess/**/*.cs"
}
```

## shared
Type: String or String[] with a globbing pattern

Specifies which files are shared, this is used for library export.

For example:

```json
{
    "shared": "shared/**/*.cs"
}
```

## dependencies
Type: Object

An object that defines the package dependencies of the project, each key of this object is the name of a package and each value contains versioning information.
For more information, see the [Dependency resolution](https://docs.microsoft.com/nuget/consume-packages/dependency-resolution#dependency-resolution-in-nuget-3x) article on
the NuGet documentation site.

For example:

```json
    "dependencies": {
        "System.Reflection.Metadata": "1.3.0",
        "Microsoft.Extensions.JsonParser.Sources": {
          "type": "build",
          "version": "1.0.0-rc2-20221"
        },
        "Microsoft.Extensions.HashCodeCombiner.Sources": {
          "type": "build",
          "version": "1.1.0-alpha1-21456"
        },
        "Microsoft.Extensions.DependencyModel": "1.0.0-*"
    }
```

### version
Type: String

Specifies the version or version range of the dependency. Use the \* wildcard to specify a 
[floating dependency version](https://docs.microsoft.com/nuget/consume-packages/dependency-resolution#floating-versions).

For example:

```json
"dependencies": { 
    "Newtonsoft.Json": { 
        "version": "9.0.1" 
    }
}
```

### type
Type: String

Specifies the type of the dependency. It can be one of the following values: `default`, `build` or `platform`. The default value is `default`.

`build` is known as a development dependency and is only used for build-time. It means that the package should not be published or added as a dependency to the output `.nupkg` file. 
It has the same effect of setting [supressParent](#supressparent) to `all`.

`platform` references the shared SDK. For more information, see the section on "Deploying a framework-dependent deployment with third-party dependencies" on the 
[.NET Core application deployment](../deploying/index.md) topic.

For example:

```json
 "dependencies": {
   "Microsoft.NETCore.App": {
     "type": "platform",
     "version": "1.0.0"
   }
 }
```

### target
Type: String

Restricts the dependency to match only a `project` or a `package`.

### include
Type: String

Includes parts of dependency packages. It can use one or more of the following flags: `all`, `runtime`, `compile`, `build`, `contentFiles`, `native`, `analyzers`, or `none`.
Multiple flags are defined by a comma-delimited list.
For more information, see the [Managing dependency package assets](https://github.com/NuGet/Home/wiki/%5BSpec%5D-Managing-dependency-package-assets) specification on the NuGet repo.

For example:

```json
{
  "dependencies": {
    "packageA": {
      "version": "1.0.0",
      "include": "runtime"
    }
  }
}
```

### exclude
Type: String

Excludes parts of dependency packages. It can be one or more of the following flags: `all`, `runtime`, `compile`, `build`, `contentFiles`, `native`, `analyzers`, or `none`.
Multiple flags are defined by a comma-delimited list.
For more information, see the [Managing dependency package assets](https://github.com/NuGet/Home/wiki/%5BSpec%5D-Managing-dependency-package-assets) specification on the NuGet repo.

For example:

```json
{
  "dependencies": {
    "packageA": {
      "version": "1.0.0",
      "exclude": "contentFiles"
    }
  }
}
```

### supressParent
Type: String

Defines additional excludes for consumers of the project. It can be one the following flags: `all`, `runtime`, `compile`, `build`, `contentFiles`, `native`, `analyzers`, or `none`.
For more information, see the [Managing dependency package assets](https://github.com/NuGet/Home/wiki/%5BSpec%5D-Managing-dependency-package-assets) specification on the NuGet repo.

```json
{
  "dependencies": {
    "packageA": {
      "version": "1.0.0",
      "suppressParent": "compile"
    }
  }
}
```

## tools
Type: Object

An object that defines package dependencies that are used as tools for the current project, not as references. Packages defined here are available in scripts that run during the build process, but they are not accessible to the code in the project itself. Tools can for example include code generators or post-build tools that perform tasks related to packing.

For example:

```json
{
    "tools": {
    "MyObfuscator": "1.2.4"
    }
}
```

## scripts
Type: Object

An object that defines scripts run during the build process. Each key in this object identifies where in the build the script is run. Each value is either a string with the script to run or an array of strings containing scripts that will run in order.
The supported events are:
* precompile
* postcompile
* prepublish
* postpublish

For example:

```json
{
    "scripts": {
        "precompile": "generateCode.cmd",
        "postcompile": [ "obfuscate.cmd", "removeTempFiles.cmd" ]
    }
}
```

## buildOptions
Type: Object

An object whose properties control various aspects of compilation. The valid properties are listed below. Can also be specified per target framework as described in the [frameworks section](#frameworks).

For example:

```json
    "buildOptions": {
      "allowUnsafe": true,
      "emitEntryPoint": true
    }
```

### define
Type: String[]

A list of defines such as "DEBUG" or "TRACE" that can be used in conditional compilation in the code.

For example:

```json
{
    "buildOptions": {
        "define": ["TEST", "OTHERCONDITION"]
    }
}
```

### nowarn
Type: String[]

A list of warnings to ignore.

For example:

```json
{
    "buildOptions": {
        "nowarn": ["CS0168", "CS0219"]
    }
}
```

This ignores the warnings `The variable 'var' is declared but never used` and `The variable 'var' is assigned but its value is never used`.

### additionalArguments
Type: String[]

A list of extra arguments that will be passed to the compiler.

For example:

```json
{
    "buildOptions": {
        "additionalArguments": ["/parallel", "/nostdlib"]
    }
}
```

### warningsAsErrors
Type: Boolean

`true` to treat warnings as errors; otherwise, `false`. The default is `false`.

For example:

```json
{
    "buildOptions": {
        "warningsAsErrors": true
    }
}
```

### allowUnsafe
Type: Boolean

`true` to allow unsafe code in this project; otherwise, `false`. The default is `false`.

For example:

```json
{
    "buildOptions": {
        "allowUnsafe": true
    }
}
```

### emitEntryPoint
Type: Boolean

`true` to create an executable; `false` to produce a library. The default is `false`.

For example:

```json
{
    "buildOptions": {
        "emitEntryPoint": true
    }
}
```

### optimize
Type: Boolean

`true` to enable the compiler to optimize the code in this project; otherwise, `false`. The default is `false`.

For example:

```json
{
    "buildOptions": {
        "optimize": true
    }
}
```

### platform
Type: String

The name of the target platform, such as AnyCpu, x86 or x64.

For example:

```json
{
    "buildOptions": {
        "platform": "x64"
    }
}
```

### languageVersion
Type: String

The version of the language used by the compiler: ISO-1, ISO-2, 3, 4, 5, 6, or Default.

For example:

```json
{
    "buildOptions": {
        "languageVersion": "5"
    }
}
```

### keyFile
Type: String

The path for the key file used for signing this assembly.

For example:

```json
{
    "buildOptions": {
        "keyFile": "../keyfile.snk"
    }
}
```

### delaySign
Type: Boolean

`true` to delay signing; otherwise, `false`. The default is `false`.

For example:

```json
{
    "buildOptions": {
        "delaySign": true
    }
}
```

### publicSign
Type: Boolean

`true` to enable signing of the resulting assembly; otherwise, `false`. The default is `false`.

For example:

```json
{
    "buildOptions": {
        "publicSign": true
    }
}
```

### debugType
Type: String

Indicates the type of symbol file (PDB file) to generate. The options are "portable" (for .NET Core projects) or "full" (the traditional Windows-only PDB files).

For example:

```json
{
    "buildOptions": {
        "debugType": "portable"
    }
}
```

### xmlDoc
Type: Boolean

`true` to generate XML documentation from triple-slash comments in the source code; otherwise, `false`. The default is `false`.

For example:

```json
{
    "buildOptions": {
        "xmlDoc": true
    }
}
```

### preserveCompilationContext
Type: Boolean

`true` to preserve reference assemblies and other context data to allow for runtime compilation; otherwise, `false`. The default is `false`.

For example:

```json
{
    "buildOptions": {
        "preserveCompilationContext": true
    }
}
```

### outputName
Type: String

Change the name of the output file. 

For example:

```json
{
    "buildOptions": {
        "outputName": "MyApp"
    }
}
```

### compilerName
Type: String

The name of the compiler used for this project. `csc` by default. Currently, `csc` (the C# compiler) or `fsc` (the F# compiler) are supported.
 
For example:

```json
{
    "compilerName": "fsc"
}
```
    
### compile
Type: Object

An object containing properties for compilation configuration.

#### include
Type: String or String[] with a globbing pattern.

Specifies which files to include in the build. The patterns are rooted at the project folder. Defaults to none.

For example:

```json
{
    "include":["wwwroot", "Views"]
}
```

#### exclude
Type: String or String[] with a globbing pattern.

Specifies which files to exclude from the build. The exclude patterns have higher priority than the include patterns, so a file found in both will be excluded. The patterns are rooted at the project folder. Defaults to none.

For example:

```json
{
    "exclude": ["bin/**", "obj/**"]
}
```

#### includeFiles

Type: String or String[] with a globbing pattern.

A list of file paths to include. The paths are rooted at the project folder. This list has a higher priority than the include and exclude globbing patterns, hence a file listed here and in the exclude globbing pattern will still be included. Defaults to none.

For example:

```json
{
    "includeFiles": []
}
```

#### excludeFiles

Type: String or String[] with a globbing pattern.

A list of file paths to exclude. The paths are rooted at the project folder. This list has a higher priority than globbing patterns and the include paths, hence a file found in all will be excluded. Defaults to none.

For example:

```json
{
    "excludeFiles":[],
}
```

#### builtIns

Type: Object

The defaults provided by the system. It can have `include` and `exclude` globbing patterns which are merged with the corresponding values of the `include` and `exclude` properties.

For example:

```json
{
    "builtIns":{}
}
```

#### mappings
Type: Object

Keys to the object represent destination paths in the output layout.

Values are either a string or an object representing the source path of files to include.  The object represtation can have its own `include`, `exclude`, `includeFiles` and `excludeFiles` sections.

String example:

```json
{
    "mappings": {
        "dest/path": "./src/path"
    }
}
```

Object example:

```json
{
    "mappings": {
        "dest/path":{
            "include":"./src/path"
        }
    }
}
```

### embed
Type: Object

An object containing properties for compilation configuration.

#### include
Type: String or String[] with a globbing pattern.

```json
{
    "include":["wwwroot", "Views"]
}
```

#### exclude
Type: String or String[] with a globbing pattern.

Specifies which files to exclude from the build.

For example:

```json
{
    "exclude": ["bin/**", "obj/**"]
}
```

#### includeFiles

Type: String or String[] with a globbing pattern.

```json
{
    "includeFiles":[],
}
```

#### excludeFiles

Type: String or String[] with a globbing pattern.

```json
{
    "excludeFiles":[],
}
```

#### builtIns
Type: Object

```json
{
    "builtIns":{}
}
```

#### mappings
Type: Object

Keys to the object represent destination paths in the output layout.

Values are either a string or an object representing the source path of files to include.  The object represtation can have its own `include`, `exclude`, `includeFiles` and `excludeFiles` sections.

String example:

```json
{
    "mappings": {
        "dest/path": "./src/path"
    }
}
```

Object example:

```json
{
    "mappings": {
        "dest/path":{
            "include":"./src/path"
        }
    }
}
```

### copyToOutput
Type: Object

An object containing properties for compilation configuration.

#### include
Type: String or String[] with a globbing pattern.

```json
{
    "include":["wwwroot", "Views"]
}
```

#### exclude
Type: String or String[] with a globbing pattern.

Specifies which files to exclude from the build.

For example:

```json
{
    "exclude": ["bin/**", "obj/**"]
}
```

#### includeFiles

Type: String or String[] with a globbing pattern.

```json
{
    "includeFiles":[],
}
```

#### excludeFiles

Type: String or String[] with a globbing pattern.

```json
{
    "excludeFiles":[],
}
```

#### builtIns
Type: Object

```json
{
    "builtIns":{}
}
```

#### mappings
Type: Object

Keys to the object represent destination paths in the output layout.

Values are either a string or an object representing the source path of files to include.  The object represtation can have its own `include`, `exclude`, `includeFiles` and `excludeFiles` sections.

String example:

```json
{
    "mappings": {
        "dest/path": "./src/path"
    }
}
```

Object example:

```json
{
    "mappings": {
        "dest/path":{
            "include":"./src/path"
        }
    }
}
```

## publishOptions
Type: Object

An object containing properties for compilation configuration.

### include
Type: String or String[] with a globbing pattern.

```json
{
    "include":["wwwroot", "Views"]
}
```

### exclude
Type: String or String[] with a globbing pattern.

Specifies which files to exclude from the build.

For example:

```json
{
    "exclude": ["bin/**", "obj/**"]
}
```

### includeFiles

Type: String or String[] with a globbing pattern.

```json
{
    "includeFiles":[],
}
```

### excludeFiles

Type: String or String[] with a globbing pattern.

```json
{
    "excludeFiles":[],
}
```

### builtIns
Type: Object

```json
{
    "builtIns":{}
}
```

### mappings
Type: Object

Keys to the object represent destination paths in the output layout.

Values are either a string or an object representing the source path of files to include.  The object represtation can have its own `include`, `exclude`, `includeFiles` and `excludeFiles` sections.

String example:

```json
{
    "mappings": {
        "dest/file": "./src/file",
        "dest/folder/": "./src/folder/**/*"
    }
}
```

Object example:

```json
{
    "mappings": {
        "dest/file":{
            "include":"./src/file"
        },
        "dest/folder/":{
            "include":"./src/folder/**/*"
        }
    }
}
```

## runtimeOptions
Type: Object

Specifies parameters to be provided to the runtime during initialization.

### configProperties
Type: Object

Contains configuration properties to configure the runtime and the framework.

#### System.GC.Server
Type: Boolean

`true` to enable server garbage collection; otherwise, `false`. The default is `false`.

For example:

```json
{
    "runtimeOptions": {
        "configProperties": {
            "System.GC.Server": true
        }
    }
}
```

#### System.GC.Concurrent
Type: Boolean

`true` to enable concurrent garbage collection; otherwise, `false`. The default is `false`.

For example:

```json
{
    "runtimeOptions": {
        "configProperties": {
            "System.GC.Concurrent": true
        }
    }
}
```

#### System.GC.RetainVM
Type: Boolean

`true` to put segments that should be deleted on a standby list for future use instead of releasing them back to the operating system (OS); otherwise, `false`.
The default is `false`.

For example:

```json
{
    "runtimeOptions": {
        "configProperties": {
            "System.GC.RetainVM": true
        }
    }
}
```

#### System.Threading.ThreadPool.MinThreads
Type: Integer

Overrides the number of minimum threads for the ThreadPool worker pool.

```json
{
    "runtimeOptions": {
        "configProperties": {
            "System.Threading.ThreadPool.MinThreads": 4
        }
    }
}
```

#### System.Threading.ThreadPool.MaxThreads
Type: Integer

Overrides the number of maximum threads for the ThreadPool worker pool.

```json
{
    "runtimeOptions": {
        "configProperties": {
            "System.Threading.ThreadPool.MaxThreads": 25
        }
    }
}
```

### framework
Type: Object

Contains shared framework properties to use when activating the application. The presence of this section indicates that the application is a portable app designed to use a shared redistributable framework.

#### name
Type: String

Name of the shared framework.

```json
{
    "runtimeOptions": {
        "framework": {
            "name": "Microsoft.DotNetCore"
        }
    }
}
```

#### version
Type: String

Version of the shared framework.

```json
{
    "runtimeOptions": {
        "framework": {
            "version": "1.0.1"
        }
    }
}
```

### applyPatches
Type: Boolean

`true` to use the framework from either the same or a higher version that differs only in the `SemVer` patch field. `false` for the host to use only the exact framework version. The default is `true`.

```json
{
    "runtimeOptions": {
        "applyPatches": false
    }
}
```

## packOptions
Type: Object

Defines options pertaining to the packaging of the project output into a NuGet package.

### summary
Type: String

A short description of the project.

For example:

```json
{
    "packOptions": {
        "summary": "This is my library."
    }
}
```

### tags
Type: String[]

An array of strings with tags for the project, used for searching in NuGet.

For example:

```json
{
    "packOptions": {
        "tags": ["hyperscale", "cats"]
    }
}
```

### owners
Type: String[]

An array of strings with the names of the owners of the project.

For example:

```json
{
    "packOptions": {
        "owners": ["Fabrikam", "Microsoft"]
    }
}
```

### releaseNotes
Type: String

Release notes for the project.

For example:

```json
{
    "packOptions": {
        "releaseNotes": "Initial version, implemented flimflams."
    }
}
```

### iconUrl
Type: String

The URL for an icon that will be used in various places such as the package explorer.

For example:

```json
{
    "packOptions": {
        "iconUrl": "http://www.mylibrary.gov/favicon.ico"
    }
}
```

### projectUrl
Type: String

The URL for the homepage of the project.

For example:

```json
{
    "packOptions": {
        "projectUrl": "http://www.mylibrary.gov"
    }
}
```

### licenseUrl
Type: String

The URL for the license the project uses.

For example:

```json
{
    "packOptions": {
        "licenseUrl": "http://www.mylibrary.gov/licence"
    }
}
```

### requireLicenseAcceptance
Type: Boolean

`true` to cause a prompt to accept the package license when installing the package to be shown; otherwise, `false`. Only used for NuGet packages, ignored in other uses. The default is `false`.

For example:

```json
{
    "packOptions": {
        "requireLicenseAcceptance": true
    }
}
```
   
### repository
Type: Object

Contains information about the repository where the project is stored.

#### type
Type: String

Type of the repository. The default value is "git".

For example:

```json
{
    "packOptions": {
        "repository": {
            "type": "git"
        }
    }
}
```

#### url
Type: String

URL of the repository where the project is stored.

For example:

```json
{
    "packOptions": {
        "repository": {
            "url": "http://github.com/dotnet/corefx"
        }
    }
}
```

### files
Type: Object

#### include
Type: String or String[] with a globbing pattern.

```json
{
    "include":["wwwroot", "Views"]
}
```

#### exclude
Type: String or String[] with a globbing pattern.

Specifies which files to exclude from the build.

For example:

```json
{
    "exclude": ["bin/**", "obj/**"]
}
```

#### includeFiles

Type: String or String[] with a globbing pattern.

```json
{
    "includeFiles":[]
}
```

#### excludeFiles

Type: String or String[] with a globbing pattern.

```json
{
    "excludeFiles":[]
}
```

#### builtIns
Type: Object

```json
{
    "builtIns":{}
}
```

#### mappings
Type: Object

Keys to the object represent destination paths in the output layout.

Values are either a string or an object representing the source path of files to include.  The object representation can have its own `include`, `exclude`, `includeFiles` and `excludeFiles` sections. 

String example:

```json
{
    "mappings": {
        "dest/path": "./src/path"
    }
}
```

Object example:

```json
{
    "mappings": {
        "dest/path":{
            "include":"./src/path"
        }
    }
}
```

## analyzerOptions
Type: Object

An object with properties used by code analysers.

For example:

```json
{
    "analyzerOptions": { }
}
```

### languageId
Type: String

The id of the language to analyze. "cs" represents C#, "vb" represents Visual Basic and "fs" represents F#.

For example:

```json
"analyzerOptions": {
    "languageId": "vb"
}
```

## configurations
Type: Object

An object whose properties define different configurations for this project, such as Debug and Release. Each value is an object that can contain a `buildOptions` object with options specific for this configuration.

For example:

```json
"configurations": {
    "Release": {
        "buildOptions": {
            "allowUnsafe": false
        }
    }
}
```

## frameworks
Type: Object

Specifies which frameworks this project supports, such as the .NET Framework or Universal Windows Platform (UWP). Must be a valid Target Framework Moniker (TFM). Each value is an object that can contain information specific to this framework such as `buildOptions`, `analyzerOptions`, `dependencies` as well as the properties in the following sections.

For example:

```json
"frameworks": {
    "netcoreapp1.0": {
        "buildOptions": {
            "define": ["FOO", "BIZ"]
        }
    }
}
```

### dependencies
Type: Object

Dependencies that are specific for this framework. This is useful in scenarios where you cannot simply specify a package-level dependency across all targets. Reasons for this can include one target lacking built-in support that other targets have, or requiring a different version of a dependency than other targets. To see a list of the other properties for this node, see the earlier [dependencies](#dependencies) section.

For example:

```json
    "frameworks": {
        "netstandard1.5": {
        "dependencies": {
            "Microsoft.Extensions.JsonParser.Sources": "1.0.0-rc2-20221"
        }
    }
}
```

### frameworkAssemblies
Type: Object

Similar to dependencies but contains reference to assemblies in the GAC that are not NuGet packages. Can also specify the version to use as well as the dependency type. This is used when targeting .NET Framework and Portable Class Library (PCL) targets. You can only build a project with this specified on Windows.

For example:

```json
"frameworks": {
    "net451": {
        "frameworkAssemblies": {
            "System.Runtime": {
                "type": "build",
                "version": "4.0.0"
            }
        }
    }
}
```

### wrappedProject
Type: String

Specifies the location of the dependency project. 

For example:

```json
"frameworks": {
    "net451": {
        "wrappedProject": "MyProject.csproj"
    }
}
```

### bin
Type: Object

This is used wrap a DLL file. You can reference and generate a package containing this DLL. 

It contains a single String  property, `assembly`, whose value is the assembly path.   

For example:

```json
"frameworks": {
    "netcoreapp1.0": {
        "bin": {
            "assembly": "c:/otherProject/otherdll.dll"
        }
    }
}
```

## runtimes
Type: Object

List of [runtime identifiers (RIDs)](../rid-catalog.md) supported by the project (used when publishing [self-contained deployments](../deploying/index.md#self-contained-deployments-scd)).

For example:

```json
"runtimes": {
    "win7-x64": {},
    "win8-x64": {},
    "win81-x64": {},
    "win10-x64": {},
    "osx.10.11-x64": {},
    "ubuntu.16.04-x64": {}
}
```

## userSecretsId
Type: String

Specifies a user secret identifier to be used at development-time. 
For more information, see [Safe storage of app secrets during development](https://docs.microsoft.com/aspnet/core/security/app-secrets).

For example:

```json
{
    "userSecretsId": "aspnet-WebApp1-c23d27a4-eb88-4b18-9b77-2a93f3b15119"
}
```

## See Also
[A mapping between project.json and csproj properties](project-json-to-csproj.md)
>>>>>>> 106ccdfc
<|MERGE_RESOLUTION|>--- conflicted
+++ resolved
@@ -1,1661 +1,8 @@
 ---
-redirect_url: /dotnet/articles/core/preview3/tools/layering
+redirect_url: /dotnet/articles/core/tools/project-json-to-csproj.md
 ---
 
 # project.json reference
 
-<<<<<<< HEAD
 ## Content removed!
-This content is no longer relevant. For information on the changes, see the [High-level overview of changes in CLI RC3](../preview3/tools/layering.md) topic. 
- 
-=======
-> [!WARNING]
-> This topic applies to .NET Core Tools Preview 2. For the .NET Core Tools RC4 documentation,
-> see the [.NET Core command-line interface tools (.NET Core Tools RC4)](../preview3/tools/index.md) section.
-
-The project.json file is used on .NET Core projects to define project metadata, compilation information, and dependencies. 
-In this reference topic, you'll see the list of all the properties you can define in your project.json file.
-
-> [!NOTE]
-> The .NET Core tooling is going to move from project.json to MSBuild-based projects in a future release. 
-> The recommendation is to still use project.json files for new .NET Core projects since there will be a path to convert your project to MSBuild when the tooling is released.
->
-> For more information, see the [Changes to project.json](https://blogs.msdn.microsoft.com/dotnet/2016/05/23/changes-to-project-json/) post on the .NET blog and 
-> the [Using MSBuild to build .NET Core projects](../tutorials/target-dotnetcore-with-msbuild.md) topic.
-
-## Overview
-
-```
-{
-    "name": String,
-    "version": String,
-    "description": String,
-    "copyright": String,
-    "title": String,
-    "entryPoint": String,
-    "testRunner": String,
-    "authors": String[],
-    "language": String,
-    "embedInteropTypes": Boolean,
-    "preprocess": String or String[],
-    "shared": String or String[],
-    "dependencies": Object {
-        version: String,
-        type: String,
-        target: String,
-        include: String,
-        exclude: String,
-        suppressParent: String
-    },
-    "tools": Object,
-    "scripts": Object,
-    "buildOptions": Object {
-        "define": String[],
-        "nowarn": String[],
-        "additionalArguments": String[],
-        "warningsAsErrors": Boolean,
-        "allowUnsafe": Boolean,
-        "emitEntryPoint": Boolean,
-        "optimize": Boolean,
-        "platform": String,
-        "languageVersion": String,
-        "keyFile": String,
-        "delaySign": Boolean,
-        "publicSign": Boolean,
-        "debugType": String,
-        "xmlDoc": Boolean,
-        "preserveCompilationContext": Boolean,
-        "outputName": String,
-        "compilerName": String,
-        "compile": Object {
-            "include": String or String[],
-            "exclude": String or String[],
-            "includeFiles": String or String[],
-            "excludeFiles": String or String[],
-            "builtIns": Object,
-            "mappings": Object
-        },
-        "embed": Object {
-            "include": String or String[],
-            "exclude": String or String[],
-            "includeFiles": String or String[],
-            "excludeFiles": String or String[],
-            "builtIns": Object,
-            "mappings": Object
-        },
-        "copyToOutput": Object {
-            "include": String or String[],
-            "exclude": String or String[],
-            "includeFiles": String or String[],
-            "excludeFiles": String or String[],
-            "builtIns": Object,
-            "mappings": Object
-        }
-    },
-    "publishOptions": Object {
-        "include": String or String[],
-        "exclude": String or String[],
-        "includeFiles": String or String[],
-        "excludeFiles": String or String[],
-        "builtIns": Object,
-        "mappings": Object
-    },
-    "runtimeOptions": Object {
-        "configProperties": Object {
-            "System.GC.Server": Boolean,
-            "System.GC.Concurrent": Boolean,
-            "System.GC.RetainVM": Boolean,
-            "System.Threading.ThreadPool.MinThreads": Integer,
-            "System.Threading.ThreadPool.MaxThreads": Integer
-        },
-        "framework": Object {
-            "name": String,
-            "version": String,
-        },
-        "applyPatches": Boolean
-    },
-    "packOptions": Object {
-        "summary": String,
-        "tags": String[],
-        "owners": String[],
-        "releaseNotes": String,
-        "iconUrl": String,
-        "projectUrl": String,
-        "licenseUrl": String,
-        "requireLicenseAcceptance": Boolean,
-        "repository": Object {
-            "type": String,
-            "url": String
-        },
-        "files": Object {
-            "include": String or String[],
-            "exclude": String or String[],
-            "includeFiles": String or String[],
-            "excludeFiles": String or String[],
-            "builtIns": Object,
-            "mappings": Object
-        }
-    },
-    "analyzerOptions": Object {
-        "languageId": String
-    },
-    "configurations": Object,
-    "frameworks": Object {
-        "dependencies": Object {
-            version: String,
-            type: String,
-            target: String,
-            include: String,
-            exclude: String,
-            suppressParent: String
-        },        
-        "frameworkAssemblies": Object,
-        "wrappedProject": String,
-        "bin": Object {
-            assembly: String
-        }
-    },
-    "runtimes": Object,
-    "userSecretsId": String
-}
-```
-
-## name
-Type: String
-
-The name of the project, used for the assembly name as well as the name of the package. The top level folder name is used if this property is not specified.
-
-For example:
-
-```json
-{
-    "name": "MyLibrary"
-}
-```
-
-## version
-Type: String
-
-The [Semver](http://semver.org/spec/v1.0.0.html) version of the project, also used for the NuGet package.
-
-For example:
-
-```json
-{
-    "version": "1.0.0-*"
-}
-```
-
-## description
-Type: String
-
-A longer description of the project. Used in the assembly properties.
-
-For example:
-
-```json
-{
-    "description": "This is my library and it's really great!"
-}
-```
-
-## copyright
-Type: String
-
-The copyright information for the project. Used in the assembly properties.
-
-For example:
-
-```json
-{
-    "copyright": "Fabrikam 2016"
-}
-```
-
-## title
-Type: String
-
-The friendly name of the project, can contain spaces and special characters not allowed when using the `name` property. Used in the assembly properties.
-
-For example:
-
-```json
-{
-    "title": "My Library"
-}
-```
-
-## entryPoint
-Type: String
-
-The entrypoint method for the project. `Main` by default.
-
-For example:
-
-```json
-{
-    "entryPoint": "ADifferentMethod"
-}
-```
-    
-## testRunner
-Type: String
-
-The name of the test runner, such as [NUnit](http://nunit.org/) or [xUnit](http://xunit.github.io/), to use with this project. Setting this also marks the project as a test project.
-
-For example:
-
-```json
-{
-    "testRunner": "NUnit"
-}
-```
-
-## authors
-Type: String[]
-
-An array of strings with the names of the authors of the project.
-
-For example:
-
-```json
-{
-    "authors": ["Anne", "Bob"]
-}
-```
-
-## language
-Type: String
-
-The (human) language of the project. Corresponds to the "neutral-language" compiler argument.
-
-For example:
-
-```json
-{
-    "language": "en-US"
-}
-```
-
-## embedInteropTypes
-Type: Boolean
-
-`true` to embed COM interop types in the assembly; otherwise, `false`. 
-
-For example:
-
-```json
-{
-    "embedInteropTypes": true
-}
-```
-
-## preprocess
-Type: String or String[] with a globbing pattern
-
-Specifies which files are included in preprocessing.
-
-For example:
-
-```json
-{
-    "preprocess": "compiler/preprocess/**/*.cs"
-}
-```
-
-## shared
-Type: String or String[] with a globbing pattern
-
-Specifies which files are shared, this is used for library export.
-
-For example:
-
-```json
-{
-    "shared": "shared/**/*.cs"
-}
-```
-
-## dependencies
-Type: Object
-
-An object that defines the package dependencies of the project, each key of this object is the name of a package and each value contains versioning information.
-For more information, see the [Dependency resolution](https://docs.microsoft.com/nuget/consume-packages/dependency-resolution#dependency-resolution-in-nuget-3x) article on
-the NuGet documentation site.
-
-For example:
-
-```json
-    "dependencies": {
-        "System.Reflection.Metadata": "1.3.0",
-        "Microsoft.Extensions.JsonParser.Sources": {
-          "type": "build",
-          "version": "1.0.0-rc2-20221"
-        },
-        "Microsoft.Extensions.HashCodeCombiner.Sources": {
-          "type": "build",
-          "version": "1.1.0-alpha1-21456"
-        },
-        "Microsoft.Extensions.DependencyModel": "1.0.0-*"
-    }
-```
-
-### version
-Type: String
-
-Specifies the version or version range of the dependency. Use the \* wildcard to specify a 
-[floating dependency version](https://docs.microsoft.com/nuget/consume-packages/dependency-resolution#floating-versions).
-
-For example:
-
-```json
-"dependencies": { 
-    "Newtonsoft.Json": { 
-        "version": "9.0.1" 
-    }
-}
-```
-
-### type
-Type: String
-
-Specifies the type of the dependency. It can be one of the following values: `default`, `build` or `platform`. The default value is `default`.
-
-`build` is known as a development dependency and is only used for build-time. It means that the package should not be published or added as a dependency to the output `.nupkg` file. 
-It has the same effect of setting [supressParent](#supressparent) to `all`.
-
-`platform` references the shared SDK. For more information, see the section on "Deploying a framework-dependent deployment with third-party dependencies" on the 
-[.NET Core application deployment](../deploying/index.md) topic.
-
-For example:
-
-```json
- "dependencies": {
-   "Microsoft.NETCore.App": {
-     "type": "platform",
-     "version": "1.0.0"
-   }
- }
-```
-
-### target
-Type: String
-
-Restricts the dependency to match only a `project` or a `package`.
-
-### include
-Type: String
-
-Includes parts of dependency packages. It can use one or more of the following flags: `all`, `runtime`, `compile`, `build`, `contentFiles`, `native`, `analyzers`, or `none`.
-Multiple flags are defined by a comma-delimited list.
-For more information, see the [Managing dependency package assets](https://github.com/NuGet/Home/wiki/%5BSpec%5D-Managing-dependency-package-assets) specification on the NuGet repo.
-
-For example:
-
-```json
-{
-  "dependencies": {
-    "packageA": {
-      "version": "1.0.0",
-      "include": "runtime"
-    }
-  }
-}
-```
-
-### exclude
-Type: String
-
-Excludes parts of dependency packages. It can be one or more of the following flags: `all`, `runtime`, `compile`, `build`, `contentFiles`, `native`, `analyzers`, or `none`.
-Multiple flags are defined by a comma-delimited list.
-For more information, see the [Managing dependency package assets](https://github.com/NuGet/Home/wiki/%5BSpec%5D-Managing-dependency-package-assets) specification on the NuGet repo.
-
-For example:
-
-```json
-{
-  "dependencies": {
-    "packageA": {
-      "version": "1.0.0",
-      "exclude": "contentFiles"
-    }
-  }
-}
-```
-
-### supressParent
-Type: String
-
-Defines additional excludes for consumers of the project. It can be one the following flags: `all`, `runtime`, `compile`, `build`, `contentFiles`, `native`, `analyzers`, or `none`.
-For more information, see the [Managing dependency package assets](https://github.com/NuGet/Home/wiki/%5BSpec%5D-Managing-dependency-package-assets) specification on the NuGet repo.
-
-```json
-{
-  "dependencies": {
-    "packageA": {
-      "version": "1.0.0",
-      "suppressParent": "compile"
-    }
-  }
-}
-```
-
-## tools
-Type: Object
-
-An object that defines package dependencies that are used as tools for the current project, not as references. Packages defined here are available in scripts that run during the build process, but they are not accessible to the code in the project itself. Tools can for example include code generators or post-build tools that perform tasks related to packing.
-
-For example:
-
-```json
-{
-    "tools": {
-    "MyObfuscator": "1.2.4"
-    }
-}
-```
-
-## scripts
-Type: Object
-
-An object that defines scripts run during the build process. Each key in this object identifies where in the build the script is run. Each value is either a string with the script to run or an array of strings containing scripts that will run in order.
-The supported events are:
-* precompile
-* postcompile
-* prepublish
-* postpublish
-
-For example:
-
-```json
-{
-    "scripts": {
-        "precompile": "generateCode.cmd",
-        "postcompile": [ "obfuscate.cmd", "removeTempFiles.cmd" ]
-    }
-}
-```
-
-## buildOptions
-Type: Object
-
-An object whose properties control various aspects of compilation. The valid properties are listed below. Can also be specified per target framework as described in the [frameworks section](#frameworks).
-
-For example:
-
-```json
-    "buildOptions": {
-      "allowUnsafe": true,
-      "emitEntryPoint": true
-    }
-```
-
-### define
-Type: String[]
-
-A list of defines such as "DEBUG" or "TRACE" that can be used in conditional compilation in the code.
-
-For example:
-
-```json
-{
-    "buildOptions": {
-        "define": ["TEST", "OTHERCONDITION"]
-    }
-}
-```
-
-### nowarn
-Type: String[]
-
-A list of warnings to ignore.
-
-For example:
-
-```json
-{
-    "buildOptions": {
-        "nowarn": ["CS0168", "CS0219"]
-    }
-}
-```
-
-This ignores the warnings `The variable 'var' is declared but never used` and `The variable 'var' is assigned but its value is never used`.
-
-### additionalArguments
-Type: String[]
-
-A list of extra arguments that will be passed to the compiler.
-
-For example:
-
-```json
-{
-    "buildOptions": {
-        "additionalArguments": ["/parallel", "/nostdlib"]
-    }
-}
-```
-
-### warningsAsErrors
-Type: Boolean
-
-`true` to treat warnings as errors; otherwise, `false`. The default is `false`.
-
-For example:
-
-```json
-{
-    "buildOptions": {
-        "warningsAsErrors": true
-    }
-}
-```
-
-### allowUnsafe
-Type: Boolean
-
-`true` to allow unsafe code in this project; otherwise, `false`. The default is `false`.
-
-For example:
-
-```json
-{
-    "buildOptions": {
-        "allowUnsafe": true
-    }
-}
-```
-
-### emitEntryPoint
-Type: Boolean
-
-`true` to create an executable; `false` to produce a library. The default is `false`.
-
-For example:
-
-```json
-{
-    "buildOptions": {
-        "emitEntryPoint": true
-    }
-}
-```
-
-### optimize
-Type: Boolean
-
-`true` to enable the compiler to optimize the code in this project; otherwise, `false`. The default is `false`.
-
-For example:
-
-```json
-{
-    "buildOptions": {
-        "optimize": true
-    }
-}
-```
-
-### platform
-Type: String
-
-The name of the target platform, such as AnyCpu, x86 or x64.
-
-For example:
-
-```json
-{
-    "buildOptions": {
-        "platform": "x64"
-    }
-}
-```
-
-### languageVersion
-Type: String
-
-The version of the language used by the compiler: ISO-1, ISO-2, 3, 4, 5, 6, or Default.
-
-For example:
-
-```json
-{
-    "buildOptions": {
-        "languageVersion": "5"
-    }
-}
-```
-
-### keyFile
-Type: String
-
-The path for the key file used for signing this assembly.
-
-For example:
-
-```json
-{
-    "buildOptions": {
-        "keyFile": "../keyfile.snk"
-    }
-}
-```
-
-### delaySign
-Type: Boolean
-
-`true` to delay signing; otherwise, `false`. The default is `false`.
-
-For example:
-
-```json
-{
-    "buildOptions": {
-        "delaySign": true
-    }
-}
-```
-
-### publicSign
-Type: Boolean
-
-`true` to enable signing of the resulting assembly; otherwise, `false`. The default is `false`.
-
-For example:
-
-```json
-{
-    "buildOptions": {
-        "publicSign": true
-    }
-}
-```
-
-### debugType
-Type: String
-
-Indicates the type of symbol file (PDB file) to generate. The options are "portable" (for .NET Core projects) or "full" (the traditional Windows-only PDB files).
-
-For example:
-
-```json
-{
-    "buildOptions": {
-        "debugType": "portable"
-    }
-}
-```
-
-### xmlDoc
-Type: Boolean
-
-`true` to generate XML documentation from triple-slash comments in the source code; otherwise, `false`. The default is `false`.
-
-For example:
-
-```json
-{
-    "buildOptions": {
-        "xmlDoc": true
-    }
-}
-```
-
-### preserveCompilationContext
-Type: Boolean
-
-`true` to preserve reference assemblies and other context data to allow for runtime compilation; otherwise, `false`. The default is `false`.
-
-For example:
-
-```json
-{
-    "buildOptions": {
-        "preserveCompilationContext": true
-    }
-}
-```
-
-### outputName
-Type: String
-
-Change the name of the output file. 
-
-For example:
-
-```json
-{
-    "buildOptions": {
-        "outputName": "MyApp"
-    }
-}
-```
-
-### compilerName
-Type: String
-
-The name of the compiler used for this project. `csc` by default. Currently, `csc` (the C# compiler) or `fsc` (the F# compiler) are supported.
- 
-For example:
-
-```json
-{
-    "compilerName": "fsc"
-}
-```
-    
-### compile
-Type: Object
-
-An object containing properties for compilation configuration.
-
-#### include
-Type: String or String[] with a globbing pattern.
-
-Specifies which files to include in the build. The patterns are rooted at the project folder. Defaults to none.
-
-For example:
-
-```json
-{
-    "include":["wwwroot", "Views"]
-}
-```
-
-#### exclude
-Type: String or String[] with a globbing pattern.
-
-Specifies which files to exclude from the build. The exclude patterns have higher priority than the include patterns, so a file found in both will be excluded. The patterns are rooted at the project folder. Defaults to none.
-
-For example:
-
-```json
-{
-    "exclude": ["bin/**", "obj/**"]
-}
-```
-
-#### includeFiles
-
-Type: String or String[] with a globbing pattern.
-
-A list of file paths to include. The paths are rooted at the project folder. This list has a higher priority than the include and exclude globbing patterns, hence a file listed here and in the exclude globbing pattern will still be included. Defaults to none.
-
-For example:
-
-```json
-{
-    "includeFiles": []
-}
-```
-
-#### excludeFiles
-
-Type: String or String[] with a globbing pattern.
-
-A list of file paths to exclude. The paths are rooted at the project folder. This list has a higher priority than globbing patterns and the include paths, hence a file found in all will be excluded. Defaults to none.
-
-For example:
-
-```json
-{
-    "excludeFiles":[],
-}
-```
-
-#### builtIns
-
-Type: Object
-
-The defaults provided by the system. It can have `include` and `exclude` globbing patterns which are merged with the corresponding values of the `include` and `exclude` properties.
-
-For example:
-
-```json
-{
-    "builtIns":{}
-}
-```
-
-#### mappings
-Type: Object
-
-Keys to the object represent destination paths in the output layout.
-
-Values are either a string or an object representing the source path of files to include.  The object represtation can have its own `include`, `exclude`, `includeFiles` and `excludeFiles` sections.
-
-String example:
-
-```json
-{
-    "mappings": {
-        "dest/path": "./src/path"
-    }
-}
-```
-
-Object example:
-
-```json
-{
-    "mappings": {
-        "dest/path":{
-            "include":"./src/path"
-        }
-    }
-}
-```
-
-### embed
-Type: Object
-
-An object containing properties for compilation configuration.
-
-#### include
-Type: String or String[] with a globbing pattern.
-
-```json
-{
-    "include":["wwwroot", "Views"]
-}
-```
-
-#### exclude
-Type: String or String[] with a globbing pattern.
-
-Specifies which files to exclude from the build.
-
-For example:
-
-```json
-{
-    "exclude": ["bin/**", "obj/**"]
-}
-```
-
-#### includeFiles
-
-Type: String or String[] with a globbing pattern.
-
-```json
-{
-    "includeFiles":[],
-}
-```
-
-#### excludeFiles
-
-Type: String or String[] with a globbing pattern.
-
-```json
-{
-    "excludeFiles":[],
-}
-```
-
-#### builtIns
-Type: Object
-
-```json
-{
-    "builtIns":{}
-}
-```
-
-#### mappings
-Type: Object
-
-Keys to the object represent destination paths in the output layout.
-
-Values are either a string or an object representing the source path of files to include.  The object represtation can have its own `include`, `exclude`, `includeFiles` and `excludeFiles` sections.
-
-String example:
-
-```json
-{
-    "mappings": {
-        "dest/path": "./src/path"
-    }
-}
-```
-
-Object example:
-
-```json
-{
-    "mappings": {
-        "dest/path":{
-            "include":"./src/path"
-        }
-    }
-}
-```
-
-### copyToOutput
-Type: Object
-
-An object containing properties for compilation configuration.
-
-#### include
-Type: String or String[] with a globbing pattern.
-
-```json
-{
-    "include":["wwwroot", "Views"]
-}
-```
-
-#### exclude
-Type: String or String[] with a globbing pattern.
-
-Specifies which files to exclude from the build.
-
-For example:
-
-```json
-{
-    "exclude": ["bin/**", "obj/**"]
-}
-```
-
-#### includeFiles
-
-Type: String or String[] with a globbing pattern.
-
-```json
-{
-    "includeFiles":[],
-}
-```
-
-#### excludeFiles
-
-Type: String or String[] with a globbing pattern.
-
-```json
-{
-    "excludeFiles":[],
-}
-```
-
-#### builtIns
-Type: Object
-
-```json
-{
-    "builtIns":{}
-}
-```
-
-#### mappings
-Type: Object
-
-Keys to the object represent destination paths in the output layout.
-
-Values are either a string or an object representing the source path of files to include.  The object represtation can have its own `include`, `exclude`, `includeFiles` and `excludeFiles` sections.
-
-String example:
-
-```json
-{
-    "mappings": {
-        "dest/path": "./src/path"
-    }
-}
-```
-
-Object example:
-
-```json
-{
-    "mappings": {
-        "dest/path":{
-            "include":"./src/path"
-        }
-    }
-}
-```
-
-## publishOptions
-Type: Object
-
-An object containing properties for compilation configuration.
-
-### include
-Type: String or String[] with a globbing pattern.
-
-```json
-{
-    "include":["wwwroot", "Views"]
-}
-```
-
-### exclude
-Type: String or String[] with a globbing pattern.
-
-Specifies which files to exclude from the build.
-
-For example:
-
-```json
-{
-    "exclude": ["bin/**", "obj/**"]
-}
-```
-
-### includeFiles
-
-Type: String or String[] with a globbing pattern.
-
-```json
-{
-    "includeFiles":[],
-}
-```
-
-### excludeFiles
-
-Type: String or String[] with a globbing pattern.
-
-```json
-{
-    "excludeFiles":[],
-}
-```
-
-### builtIns
-Type: Object
-
-```json
-{
-    "builtIns":{}
-}
-```
-
-### mappings
-Type: Object
-
-Keys to the object represent destination paths in the output layout.
-
-Values are either a string or an object representing the source path of files to include.  The object represtation can have its own `include`, `exclude`, `includeFiles` and `excludeFiles` sections.
-
-String example:
-
-```json
-{
-    "mappings": {
-        "dest/file": "./src/file",
-        "dest/folder/": "./src/folder/**/*"
-    }
-}
-```
-
-Object example:
-
-```json
-{
-    "mappings": {
-        "dest/file":{
-            "include":"./src/file"
-        },
-        "dest/folder/":{
-            "include":"./src/folder/**/*"
-        }
-    }
-}
-```
-
-## runtimeOptions
-Type: Object
-
-Specifies parameters to be provided to the runtime during initialization.
-
-### configProperties
-Type: Object
-
-Contains configuration properties to configure the runtime and the framework.
-
-#### System.GC.Server
-Type: Boolean
-
-`true` to enable server garbage collection; otherwise, `false`. The default is `false`.
-
-For example:
-
-```json
-{
-    "runtimeOptions": {
-        "configProperties": {
-            "System.GC.Server": true
-        }
-    }
-}
-```
-
-#### System.GC.Concurrent
-Type: Boolean
-
-`true` to enable concurrent garbage collection; otherwise, `false`. The default is `false`.
-
-For example:
-
-```json
-{
-    "runtimeOptions": {
-        "configProperties": {
-            "System.GC.Concurrent": true
-        }
-    }
-}
-```
-
-#### System.GC.RetainVM
-Type: Boolean
-
-`true` to put segments that should be deleted on a standby list for future use instead of releasing them back to the operating system (OS); otherwise, `false`.
-The default is `false`.
-
-For example:
-
-```json
-{
-    "runtimeOptions": {
-        "configProperties": {
-            "System.GC.RetainVM": true
-        }
-    }
-}
-```
-
-#### System.Threading.ThreadPool.MinThreads
-Type: Integer
-
-Overrides the number of minimum threads for the ThreadPool worker pool.
-
-```json
-{
-    "runtimeOptions": {
-        "configProperties": {
-            "System.Threading.ThreadPool.MinThreads": 4
-        }
-    }
-}
-```
-
-#### System.Threading.ThreadPool.MaxThreads
-Type: Integer
-
-Overrides the number of maximum threads for the ThreadPool worker pool.
-
-```json
-{
-    "runtimeOptions": {
-        "configProperties": {
-            "System.Threading.ThreadPool.MaxThreads": 25
-        }
-    }
-}
-```
-
-### framework
-Type: Object
-
-Contains shared framework properties to use when activating the application. The presence of this section indicates that the application is a portable app designed to use a shared redistributable framework.
-
-#### name
-Type: String
-
-Name of the shared framework.
-
-```json
-{
-    "runtimeOptions": {
-        "framework": {
-            "name": "Microsoft.DotNetCore"
-        }
-    }
-}
-```
-
-#### version
-Type: String
-
-Version of the shared framework.
-
-```json
-{
-    "runtimeOptions": {
-        "framework": {
-            "version": "1.0.1"
-        }
-    }
-}
-```
-
-### applyPatches
-Type: Boolean
-
-`true` to use the framework from either the same or a higher version that differs only in the `SemVer` patch field. `false` for the host to use only the exact framework version. The default is `true`.
-
-```json
-{
-    "runtimeOptions": {
-        "applyPatches": false
-    }
-}
-```
-
-## packOptions
-Type: Object
-
-Defines options pertaining to the packaging of the project output into a NuGet package.
-
-### summary
-Type: String
-
-A short description of the project.
-
-For example:
-
-```json
-{
-    "packOptions": {
-        "summary": "This is my library."
-    }
-}
-```
-
-### tags
-Type: String[]
-
-An array of strings with tags for the project, used for searching in NuGet.
-
-For example:
-
-```json
-{
-    "packOptions": {
-        "tags": ["hyperscale", "cats"]
-    }
-}
-```
-
-### owners
-Type: String[]
-
-An array of strings with the names of the owners of the project.
-
-For example:
-
-```json
-{
-    "packOptions": {
-        "owners": ["Fabrikam", "Microsoft"]
-    }
-}
-```
-
-### releaseNotes
-Type: String
-
-Release notes for the project.
-
-For example:
-
-```json
-{
-    "packOptions": {
-        "releaseNotes": "Initial version, implemented flimflams."
-    }
-}
-```
-
-### iconUrl
-Type: String
-
-The URL for an icon that will be used in various places such as the package explorer.
-
-For example:
-
-```json
-{
-    "packOptions": {
-        "iconUrl": "http://www.mylibrary.gov/favicon.ico"
-    }
-}
-```
-
-### projectUrl
-Type: String
-
-The URL for the homepage of the project.
-
-For example:
-
-```json
-{
-    "packOptions": {
-        "projectUrl": "http://www.mylibrary.gov"
-    }
-}
-```
-
-### licenseUrl
-Type: String
-
-The URL for the license the project uses.
-
-For example:
-
-```json
-{
-    "packOptions": {
-        "licenseUrl": "http://www.mylibrary.gov/licence"
-    }
-}
-```
-
-### requireLicenseAcceptance
-Type: Boolean
-
-`true` to cause a prompt to accept the package license when installing the package to be shown; otherwise, `false`. Only used for NuGet packages, ignored in other uses. The default is `false`.
-
-For example:
-
-```json
-{
-    "packOptions": {
-        "requireLicenseAcceptance": true
-    }
-}
-```
-   
-### repository
-Type: Object
-
-Contains information about the repository where the project is stored.
-
-#### type
-Type: String
-
-Type of the repository. The default value is "git".
-
-For example:
-
-```json
-{
-    "packOptions": {
-        "repository": {
-            "type": "git"
-        }
-    }
-}
-```
-
-#### url
-Type: String
-
-URL of the repository where the project is stored.
-
-For example:
-
-```json
-{
-    "packOptions": {
-        "repository": {
-            "url": "http://github.com/dotnet/corefx"
-        }
-    }
-}
-```
-
-### files
-Type: Object
-
-#### include
-Type: String or String[] with a globbing pattern.
-
-```json
-{
-    "include":["wwwroot", "Views"]
-}
-```
-
-#### exclude
-Type: String or String[] with a globbing pattern.
-
-Specifies which files to exclude from the build.
-
-For example:
-
-```json
-{
-    "exclude": ["bin/**", "obj/**"]
-}
-```
-
-#### includeFiles
-
-Type: String or String[] with a globbing pattern.
-
-```json
-{
-    "includeFiles":[]
-}
-```
-
-#### excludeFiles
-
-Type: String or String[] with a globbing pattern.
-
-```json
-{
-    "excludeFiles":[]
-}
-```
-
-#### builtIns
-Type: Object
-
-```json
-{
-    "builtIns":{}
-}
-```
-
-#### mappings
-Type: Object
-
-Keys to the object represent destination paths in the output layout.
-
-Values are either a string or an object representing the source path of files to include.  The object representation can have its own `include`, `exclude`, `includeFiles` and `excludeFiles` sections. 
-
-String example:
-
-```json
-{
-    "mappings": {
-        "dest/path": "./src/path"
-    }
-}
-```
-
-Object example:
-
-```json
-{
-    "mappings": {
-        "dest/path":{
-            "include":"./src/path"
-        }
-    }
-}
-```
-
-## analyzerOptions
-Type: Object
-
-An object with properties used by code analysers.
-
-For example:
-
-```json
-{
-    "analyzerOptions": { }
-}
-```
-
-### languageId
-Type: String
-
-The id of the language to analyze. "cs" represents C#, "vb" represents Visual Basic and "fs" represents F#.
-
-For example:
-
-```json
-"analyzerOptions": {
-    "languageId": "vb"
-}
-```
-
-## configurations
-Type: Object
-
-An object whose properties define different configurations for this project, such as Debug and Release. Each value is an object that can contain a `buildOptions` object with options specific for this configuration.
-
-For example:
-
-```json
-"configurations": {
-    "Release": {
-        "buildOptions": {
-            "allowUnsafe": false
-        }
-    }
-}
-```
-
-## frameworks
-Type: Object
-
-Specifies which frameworks this project supports, such as the .NET Framework or Universal Windows Platform (UWP). Must be a valid Target Framework Moniker (TFM). Each value is an object that can contain information specific to this framework such as `buildOptions`, `analyzerOptions`, `dependencies` as well as the properties in the following sections.
-
-For example:
-
-```json
-"frameworks": {
-    "netcoreapp1.0": {
-        "buildOptions": {
-            "define": ["FOO", "BIZ"]
-        }
-    }
-}
-```
-
-### dependencies
-Type: Object
-
-Dependencies that are specific for this framework. This is useful in scenarios where you cannot simply specify a package-level dependency across all targets. Reasons for this can include one target lacking built-in support that other targets have, or requiring a different version of a dependency than other targets. To see a list of the other properties for this node, see the earlier [dependencies](#dependencies) section.
-
-For example:
-
-```json
-    "frameworks": {
-        "netstandard1.5": {
-        "dependencies": {
-            "Microsoft.Extensions.JsonParser.Sources": "1.0.0-rc2-20221"
-        }
-    }
-}
-```
-
-### frameworkAssemblies
-Type: Object
-
-Similar to dependencies but contains reference to assemblies in the GAC that are not NuGet packages. Can also specify the version to use as well as the dependency type. This is used when targeting .NET Framework and Portable Class Library (PCL) targets. You can only build a project with this specified on Windows.
-
-For example:
-
-```json
-"frameworks": {
-    "net451": {
-        "frameworkAssemblies": {
-            "System.Runtime": {
-                "type": "build",
-                "version": "4.0.0"
-            }
-        }
-    }
-}
-```
-
-### wrappedProject
-Type: String
-
-Specifies the location of the dependency project. 
-
-For example:
-
-```json
-"frameworks": {
-    "net451": {
-        "wrappedProject": "MyProject.csproj"
-    }
-}
-```
-
-### bin
-Type: Object
-
-This is used wrap a DLL file. You can reference and generate a package containing this DLL. 
-
-It contains a single String  property, `assembly`, whose value is the assembly path.   
-
-For example:
-
-```json
-"frameworks": {
-    "netcoreapp1.0": {
-        "bin": {
-            "assembly": "c:/otherProject/otherdll.dll"
-        }
-    }
-}
-```
-
-## runtimes
-Type: Object
-
-List of [runtime identifiers (RIDs)](../rid-catalog.md) supported by the project (used when publishing [self-contained deployments](../deploying/index.md#self-contained-deployments-scd)).
-
-For example:
-
-```json
-"runtimes": {
-    "win7-x64": {},
-    "win8-x64": {},
-    "win81-x64": {},
-    "win10-x64": {},
-    "osx.10.11-x64": {},
-    "ubuntu.16.04-x64": {}
-}
-```
-
-## userSecretsId
-Type: String
-
-Specifies a user secret identifier to be used at development-time. 
-For more information, see [Safe storage of app secrets during development](https://docs.microsoft.com/aspnet/core/security/app-secrets).
-
-For example:
-
-```json
-{
-    "userSecretsId": "aspnet-WebApp1-c23d27a4-eb88-4b18-9b77-2a93f3b15119"
-}
-```
-
-## See Also
-[A mapping between project.json and csproj properties](project-json-to-csproj.md)
->>>>>>> 106ccdfc
+This content is no longer relevant. For information on the changes, see the [High-level overview of changes in CLI RC3](../preview3/tools/layering.md) topic.