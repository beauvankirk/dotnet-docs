---
title: Additions to the csproj format for .NET Core
description: Learn about the differences between existing and .NET Core csproj files
author: blackdwarf
ms.date: 09/22/2017
---
# Additions to the csproj format for .NET Core

This document outlines the changes that were added to the project files as part of the move from *project.json* to *csproj* and [MSBuild](https://github.com/Microsoft/MSBuild). For more information about general project file syntax and reference, see [the MSBuild project file](/visualstudio/msbuild/msbuild-project-file-schema-reference) documentation.  

## Implicit package references
Metapackages are implicitly referenced based on the target framework(s) specified in the `<TargetFramework>` or `<TargetFrameworks>` property of your project file. `<TargetFrameworks>` is ignored if `<TargetFramework>` is specified, independent of order.

```xml
 <PropertyGroup>
   <TargetFramework>netcoreapp2.1</TargetFramework>
 </PropertyGroup>
 ```
 
 ```xml
 <PropertyGroup>
   <TargetFrameworks>netcoreapp2.1;net462</TargetFrameworks>
 </PropertyGroup>
 ```

### Recommendations
Since `Microsoft.NETCore.App` or `NetStandard.Library` metapackages are implicitly referenced, the following are our recommended best practices:

* When targeting .NET Core or .NET Standard, never have an explicit reference to the `Microsoft.NETCore.App` or `NetStandard.Library` metapackages via a `<PackageReference>` item in your project file.
* If you need a specific version of the runtime when targeting .NET Core, you should use the `<RuntimeFrameworkVersion>` property in your project (for example, `1.0.4`) instead of referencing the metapackage.
    * This might happen if you are using [self-contained deployments](../deploying/index.md#self-contained-deployments-scd) and you need a specific patch version of 1.0.0 LTS runtime, for example.
* If you need a specific version of the `NetStandard.Library` metapackage when targeting .NET Standard, you can use the `<NetStandardImplicitPackageVersion>` property and set the version you need.
* Don't explicitly add or update references to either the `Microsoft.NETCore.App` or `NetStandard.Library` metapackage in .NET Framework projects. If any version of `NetStandard.Library` is needed when using a .NET Standard-based NuGet package, NuGet automatically installs that version.

## Default compilation includes in .NET Core projects
With the move to the *csproj* format in the latest SDK versions, we've moved the default includes and excludes for compile items and embedded resources to the SDK properties files. This means that you no longer need to specify these items in your project file. 

The main reason for doing this is to reduce the clutter in your project file. The defaults that are present in the SDK should cover most common use cases, so there is no need to repeat them in every project that you create. This leads to smaller project files that are much easier to understand as well as edit by hand, if needed. 

The following table shows which element and which [globs](https://en.wikipedia.org/wiki/Glob_(programming)) are both included and excluded in the SDK: 

| Element          	| Include glob                           	| Exclude glob                                     	            | Remove glob             	 |
|-------------------|-------------------------------------------|---------------------------------------------------------------|----------------------------|
| Compile          	| \*\*/\*.cs (or other language extensions) | \*\*/\*.user;  \*\*/\*.\*proj;  \*\*/\*.sln;  \*\*/\*.vssscc 	| N/A                     	 |
| EmbeddedResource 	| \*\*/\*.resx                             	| \*\*/\*.user; \*\*/\*.\*proj; \*\*/\*.sln; \*\*/\*.vssscc     | N/A                     	 |
| None             	| \*\*/\*                                  	| \*\*/\*.user; \*\*/\*.\*proj; \*\*/\*.sln; \*\*/\*.vssscc     | - \*\*/\*.cs; \*\*/\*.resx |

If you have globs in your project and you try to build it using the newest SDK, you'll get the following error:

> Duplicate Compile items were included. The .NET SDK includes Compile items from your project directory by default. You can either remove these items from your project file, or set the 'EnableDefaultCompileItems' property to 'false' if you want to explicitly include them in your project file. 

In order to get around this error, you can either remove the explicit `Compile` items that match the ones listed on the previous table, or you can set the `<EnableDefaultCompileItems>` property to `false`, like this:

```xml
<PropertyGroup>
    <EnableDefaultCompileItems>false</EnableDefaultCompileItems>
</PropertyGroup>
```
Setting this property to `false` will disable implicit inclusion, reverting to the behavior of previous SDKs where you had to specify the default globs in your project.

This change does not modify the main mechanics of other includes. However, if you wish to specify, for example, some files to get published with your app, you can still use the known mechanisms in *csproj* for that (for example, the `<Content>` element).

`<EnableDefaultCompileItems>` only disables `Compile` globs but doesn't affect other globs, like the implicit `None` glob, which also applies to \*.cs items. Because of that, **Solution Explorer** will continue show \*.cs items as part of the project, included as `None` items. In a similar way, you can use `<EnableDefaultNoneItems>` to disable the implicit `None` glob.

To disable **all implicit globs**, you can set the `<EnableDefaultItems>` property to `false` as in the following example:
```xml
<PropertyGroup>
    <EnableDefaultItems>false</EnableDefaultItems>
</PropertyGroup>
```

## How to see the whole project as MSBuild sees it

While those csproj changes greatly simplify project files, you might want to see the fully expanded project as MSBuild sees it once the SDK and its targets are included. Preprocess the project with [the `/pp` switch](/visualstudio/msbuild/msbuild-command-line-reference#preprocess) of the [`dotnet msbuild`](dotnet-msbuild.md) command, which shows which files are imported, their sources, and their contributions to the build without actually building the project:

`dotnet msbuild -pp:fullproject.xml`

If the project has multiple target frameworks, the results of the command should be focused on only one of them by specifying it as an MSBuild property:

`dotnet msbuild -p:TargetFramework=netcoreapp2.0 -pp:fullproject.xml`

## Additions

### Sdk attribute 
The root `<Project>` element of the *.csproj* file has a new attribute called `Sdk`. `Sdk` specifies which SDK will be used by the project. The SDK, as the [layering document](cli-msbuild-architecture.md) describes, is a set of MSBuild [tasks](/visualstudio/msbuild/msbuild-tasks) and [targets](/visualstudio/msbuild/msbuild-targets) that can build .NET Core code. We ship three main SDKs with the .NET Core tools:

1. The .NET Core SDK with the ID of `Microsoft.NET.Sdk`
2. The .NET Core web SDK with the ID of `Microsoft.NET.Sdk.Web`
3. The .NET Core Razor Class Library SDK with the ID of `Microsoft.NET.Sdk.Razor`

You need to have the `Sdk` attribute set to one of those IDs on the `<Project>` element in order to use the .NET Core tools and build your code. 

### PackageReference
A `<PackageReference>` item element specifies a NuGet dependency in the project. The `Include` attribute specifies the package ID. 

```xml
<PackageReference Include="<package-id>" Version="" PrivateAssets="" IncludeAssets="" ExcludeAssets="" />
```

#### Version
`Version` specifies the version of the package to restore. The attribute respects the rules of the [NuGet versioning](/nuget/create-packages/dependency-versions#version-ranges) scheme. The default behavior is an exact version match. For example, specifying `Version="1.2.3"` is equivalent to NuGet notation `[1.2.3]` for the exact 1.2.3 version of the package.

#### IncludeAssets, ExcludeAssets and PrivateAssets
`IncludeAssets` attribute specifies which assets belonging to the package specified by `<PackageReference>` should be 
consumed. 

`ExcludeAssets` attribute specifies which assets belonging to the package specified by `<PackageReference>` should not 
be consumed.

`PrivateAssets` attribute specifies which assets belonging to the package specified by `<PackageReference>` should be 
consumed but not flow to the next project. 

> [!NOTE]
> `PrivateAssets` is equivalent to the *project.json*/*xproj* `SuppressParent` element.

These attributes can contain one or more of the following items:

* `Compile` – the contents of the lib folder are available to compile against.
* `Runtime` – the contents of the runtime folder are distributed.
* `ContentFiles` – the contents of the *contentfiles* folder are used.
* `Build` – the props/targets in the build folder are used.
* `Native` – the contents from native assets are copied to the output folder for runtime.
* `Analyzers` – the analyzers are used.

Alternatively, the attribute can contain:

* `None` – none of the assets are used.
* `All` – all assets are used.

### DotNetCliToolReference
A `<DotNetCliToolReference>` item element specifies the CLI tool that the user wants to restore in the context of the project. It's 
a replacement for the `tools` node in *project.json*. 

```xml
<DotNetCliToolReference Include="<package-id>" Version="" />
```

#### Version
`Version` specifies the version of the package to restore. The attribute respects the rules of the [NuGet versioning](/nuget/create-packages/dependency-versions#version-ranges) scheme. The default behavior is an exact version match. For example, specifying `Version="1.2.3"` is equivalent to NuGet notation `[1.2.3]` for the exact 1.2.3 version of the package.

### RuntimeIdentifiers
The `<RuntimeIdentifiers>` property element lets you specify a semicolon-delimited list of [Runtime Identifiers (RIDs)](../rid-catalog.md) for the project. 
RIDs enable publishing self-contained deployments. 

```xml
<RuntimeIdentifiers>win10-x64;osx.10.11-x64;ubuntu.16.04-x64</RuntimeIdentifiers>
```

### RuntimeIdentifier
The `<RuntimeIdentifier>` property element allows you to specify only one [Runtime Identifier (RID)](../rid-catalog.md) for the project. The RID enables publishing a self-contained deployment.

```xml
<RuntimeIdentifier>ubuntu.16.04-x64</RuntimeIdentifier>
```

Use `<RuntimeIdentifiers>` (plural) instead if you need to publish for multiple runtimes. `<RuntimeIdentifier>` can provide faster builds when only a single runtime is required.

### PackageTargetFallback 
The `<PackageTargetFallback>` property element allows you to specify a set of compatible targets to be used when restoring packages. It's designed to allow packages that use the dotnet [TxM (Target x Moniker)](/nuget/schema/target-frameworks) to operate with packages that don't declare a dotnet TxM. If your project uses the dotnet TxM, then all the packages it depends on must also have a dotnet TxM, unless you add the `<PackageTargetFallback>` to your project in order to allow non-dotnet platforms to be compatible with dotnet. 

The following example provides the fallbacks for all targets in your project: 

```xml
<PackageTargetFallback>
    $(PackageTargetFallback);portable-net45+win8+wpa81+wp8
</PackageTargetFallback >
```

The following example specifies the fallbacks only for the `netcoreapp2.1` target:

```xml
<PackageTargetFallback Condition="'$(TargetFramework)'=='netcoreapp2.1'">
    $(PackageTargetFallback);portable-net45+win8+wpa81+wp8
</PackageTargetFallback >
```

## NuGet metadata properties
With the move to MSBuild, we have moved the input metadata that is used when packing a NuGet package from *project.json* to *.csproj* files. The inputs are MSBuild properties so they have to go within a `<PropertyGroup>` group. The following is the list of properties that are used as inputs to the packing process when using the `dotnet pack` command or the `Pack` MSBuild target that is part of the SDK. 

### IsPackable
A Boolean value that specifies whether the project can be packed. The default value is `true`. 

### PackageVersion
Specifies the version that the resulting package will have. Accepts all forms of NuGet version string. Default is the value of `$(Version)`, that is, of the property `Version` in the project. 

### PackageId
Specifies the name for the resulting package. If not specified, the `pack` operation will default to using the `AssemblyName` or directory name as the name of the package. 

### Title
A human-friendly title of the package, typically used in UI displays as on nuget.org and the Package Manager in Visual Studio. If not specified, the package ID is used instead.

### Authors
A semicolon-separated list of packages authors, matching the profile names on nuget.org. These are displayed in the NuGet Gallery on nuget.org and are used to cross-reference packages by the same authors.

### PackageDescription

A long description of the package for UI display.

### Description
A long description for the assembly. If `PackageDescription` is not specified then this property is also used as the description of the package.

### Copyright
Copyright details for the package.

### PackageRequireLicenseAcceptance
A Boolean value that specifies whether the client must prompt the consumer to accept the package license before installing the package. The default is `false`.

### PackageLicenseExpression

An SPDX license expression or path to a license file within the package, often shown in UI displays as well as nuget.org.

Here is the complete list of [SPDX license identifiers](https://spdx.org/licenses/). NuGet.org accepts only OSI or FSF approved licenses when using license type expression.

The exact syntax of the license expressions is described below in [ABNF](https://tools.ietf.org/html/rfc5234).
```cli
license-id            = <short form license identifier from https://spdx.org/spdx-specification-21-web-version#h.luq9dgcle9mo>

license-exception-id  = <short form license exception identifier from https://spdx.org/spdx-specification-21-web-version#h.ruv3yl8g6czd>

simple-expression = license-id / license-id”+”

compound-expression =  1*1(simple-expression /
                simple-expression "WITH" license-exception-id /
                compound-expression "AND" compound-expression /
                compound-expression "OR" compound-expression ) /                
                "(" compound-expression ")" )

license-expression =  1*1(simple-expression / compound-expression / UNLICENSED)
```

> [!NOTE]
> Only one of `PackageLicenseExpression`, `PackageLicenseFile` and `PackageLicenseUrl` can be specified at a time.

### PackageLicenseFile

Path to a license file within the package if you are using a license that hasn’t been assigned an SPDX identifier, or it is a custom license (Otherwise `PackageLicenseExpression` is prefered)

> [!NOTE]
> Only one of `PackageLicenseExpression`, `PackageLicenseFile` and `PackageLicenseUrl` can be specified at a time.

### PackageLicenseUrl
<<<<<<< HEAD
An URL to the license that is applicable to the package. (_deprecated since Visual Studio 15.9.4, .NET SDK 2.1.502 and 2.2.101_)

### PackageLicenseExpression

An [SPDX license identifier](https://spdx.org/licenses/) or expression, i.e. `Apache-2.0`.

Replaces `PackageLicenseUrl`, can't be combined with `PackageLicenseFile` and requires Visual Studio 15.9.4, .NET SDK 2.1.502 or 2.2.101, or newer.

### PackageLicenseFile

A path to the license file on disk, relative to the project file, i.e. `LICENSE.txt`.

Replaces `PackageLicenseUrl`, can't be combined with `PackageLicenseExpression` and requires Visual Studio 15.9.4, .NET SDK 2.1.502 or 2.2.101, or newer.

You will need to ensure the license file is packed by adding it explicitly to the project, example usage:
```xml
<PropertyGroup>
  <PackageLicenseFile>LICENSE.txt</PackageLicenseFile>
</PropertyGroup>
<ItemGroup>
  <None Include="licenses\LICENSE.txt" Pack="true" PackagePath="$(PackageLicenseFile)"/>
</ItemGroup>
```
=======

> [!Important]
> PackageLicenseUrl is being deprecated. Use `PackageLicenseFile` or `PackageLicenseExpression` instead.

An URL to the license that is applicable to the package.
>>>>>>> f1cd0ce8

> [!NOTE]
> Only one of `PackageLicenseExpression`, `PackageLicenseFile` and `PackageLicenseUrl` can be specified at a time.

### PackageProjectUrl
A URL for the package's home page, often shown in UI displays as well as nuget.org.

### PackageIconUrl
A URL for a 64x64 image with transparent background to use as the icon for the package in UI display.

### PackageReleaseNotes
Release notes for the package.

### PackageTags
A semicolon-delimited list of tags that designates the package.

### PackageOutputPath
Determines the output path in which the packed package will be dropped. Default is `$(OutputPath)`. 

### IncludeSymbols
This Boolean value indicates whether the package should create an additional symbols package when the project is packed. This package will have a *.symbols.nupkg* extension and will copy the PDB files along with the DLL and other output files.

### IncludeSource
This Boolean value indicates whether the pack process should create a source package. The source package contains the library's source code as well as PDB files. Source files are put under the `src/ProjectName` directory in the resulting package file. 

### IsTool
Specifies whether all output files are copied to the *tools* folder instead of the *lib* folder. Note that this is different from a `DotNetCliTool` which is specified by setting the `PackageType` in the *.csproj* file.

### RepositoryUrl
Specifies the URL for the repository where the source code for the package resides and/or from which it's being built. 

### RepositoryType
Specifies the type of the repository. Default is "git". 

### NoPackageAnalysis
Specifies that pack should not run package analysis after building the package.

### MinClientVersion
Specifies the minimum version of the NuGet client that can install this package, enforced by nuget.exe and the Visual Studio Package Manager.

### IncludeBuildOutput
This Boolean values specifies whether the build output assemblies should be packed into the *.nupkg* file or not.

### IncludeContentInPack
This Boolean value specifies whether any items that have a type of `Content` will be included in the resulting package automatically. The default is `true`. 

### BuildOutputTargetFolder
Specifies the folder where to place the output assemblies. The output assemblies (and other output files) are copied into their respective framework folders.

### ContentTargetFolders
This property specifies the default location of where all the content files should go if `PackagePath` is not specified for them. The default value is "content;contentFiles".

### NuspecFile
Relative or absolute path to the *.nuspec* file being used for packing. 

> [!NOTE]
> If the *.nuspec* file is specified, it's used **exclusively** for packaging information and any information in the projects is not used. 

### NuspecBasePath
Base path for the *.nuspec* file.

### NuspecProperties
Semicolon separated list of key=value pairs.

## AssemblyInfo properties
[Assembly attributes](../../framework/app-domains/set-assembly-attributes.md) that were typically present in an *AssemblyInfo* file are now automatically generated from properties.

### Properties per attribute

Each attribute has a property that control its content and another to disable its generation as shown in the following table:

| Attribute                                                      | Property               | Property to disable                             |
|----------------------------------------------------------------|------------------------|-------------------------------------------------|
| <xref:System.Reflection.AssemblyCompanyAttribute>              | `Company`              | `GenerateAssemblyCompanyAttribute`              |
| <xref:System.Reflection.AssemblyConfigurationAttribute>        | `Configuration`        | `GenerateAssemblyConfigurationAttribute`        |
| <xref:System.Reflection.AssemblyCopyrightAttribute>            | `Copyright`            | `GenerateAssemblyCopyrightAttribute`            |
| <xref:System.Reflection.AssemblyDescriptionAttribute>          | `Description`          | `GenerateAssemblyDescriptionAttribute`          |
| <xref:System.Reflection.AssemblyFileVersionAttribute>          | `FileVersion`          | `GenerateAssemblyFileVersionAttribute`          |
| <xref:System.Reflection.AssemblyInformationalVersionAttribute> | `InformationalVersion` | `GenerateAssemblyInformationalVersionAttribute` |
| <xref:System.Reflection.AssemblyProductAttribute>              | `Product`              | `GenerateAssemblyProductAttribute`              |
| <xref:System.Reflection.AssemblyTitleAttribute>                | `AssemblyTitle`        | `GenerateAssemblyTitleAttribute`                |
| <xref:System.Reflection.AssemblyVersionAttribute>              | `AssemblyVersion`      | `GenerateAssemblyVersionAttribute`              |
| <xref:System.Resources.NeutralResourcesLanguageAttribute>      | `NeutralLanguage`      | `GenerateNeutralResourcesLanguageAttribute`     |

Notes:

* `AssemblyVersion` and `FileVersion` default is to take the value of `$(Version)` without suffix. For example, if `$(Version)` is `1.2.3-beta.4`, then the value would be `1.2.3`.
* `InformationalVersion` defaults to the value of `$(Version)`.
* `InformationalVersion` has `$(SourceRevisionId)` appended if the property is present. It can be disabled using `IncludeSourceRevisionInInformationalVersion`.
* `Copyright` and `Description` properties are also used for NuGet metadata.
* `Configuration` is shared with all the build process and set via the `--configuration` parameter of `dotnet` commands.

### GenerateAssemblyInfo 
A Boolean that enable or disable all the AssemblyInfo generation. The default value is `true`. 

### GeneratedAssemblyInfoFile 
The path of the generated assembly info file. Default to a file in the `$(IntermediateOutputPath)` (obj) directory.<|MERGE_RESOLUTION|>--- conflicted
+++ resolved
@@ -239,7 +239,7 @@
 > Only one of `PackageLicenseExpression`, `PackageLicenseFile` and `PackageLicenseUrl` can be specified at a time.
 
 ### PackageLicenseUrl
-<<<<<<< HEAD
+
 An URL to the license that is applicable to the package. (_deprecated since Visual Studio 15.9.4, .NET SDK 2.1.502 and 2.2.101_)
 
 ### PackageLicenseExpression
@@ -263,20 +263,6 @@
   <None Include="licenses\LICENSE.txt" Pack="true" PackagePath="$(PackageLicenseFile)"/>
 </ItemGroup>
 ```
-=======
-
-> [!Important]
-> PackageLicenseUrl is being deprecated. Use `PackageLicenseFile` or `PackageLicenseExpression` instead.
-
-An URL to the license that is applicable to the package.
->>>>>>> f1cd0ce8
-
-> [!NOTE]
-> Only one of `PackageLicenseExpression`, `PackageLicenseFile` and `PackageLicenseUrl` can be specified at a time.
-
-### PackageProjectUrl
-A URL for the package's home page, often shown in UI displays as well as nuget.org.
-
 ### PackageIconUrl
 A URL for a 64x64 image with transparent background to use as the icon for the package in UI display.
 
