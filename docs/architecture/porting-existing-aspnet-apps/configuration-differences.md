--- conflicted
+++ resolved
@@ -11,15 +11,9 @@
 
 ## ASP.NET MVC configuration
 
-<<<<<<< HEAD
-In ASP.NET apps, configuration uses the built-in .NET configuration files, web.config in the app folder and machine.config on the server. Most ASP.NET MVC and Web API apps store any settings they need in the configuration file's appsettings or connection strings elements. Some also use custom configuration sections that can be mapped to a settings class.
-
-Configuration in .NET applications is accessed using the `System.Configuration.ConfigurationManager` class. Unfortunately, this class provides static access to the config elements, and as a result very few ASP.NET MVC apps tend to abstract access to their configuration settings or inject them where needed. Instead, most .NET apps tend to directly access the configuration system anywhere the app needs to use a setting.
-=======
 In ASP.NET apps, configuration uses the built-in .NET configuration files, *web.config* in the app folder and *machine.config* on the server. Most ASP.NET MVC and Web API apps store any settings they need in the configuration file's appsettings or connection strings elements. Some also use custom configuration sections that can be mapped to a settings class.
 
 Configuration in .NET Framework applications is accessed using the `System.Configuration.ConfigurationManager` class. Unfortunately, this class provides static access to the configuration elements. As a result, very few ASP.NET MVC apps tend to abstract access to their configuration settings or inject them where needed. Instead, most .NET Framework apps tend to directly access the configuration system anywhere the app needs to use a setting.
->>>>>>> c1590507
 
 Typical ASP.NET MVC configuration access:
 
@@ -30,15 +24,9 @@
 
 ## ASP.NET Core configuration
 
-<<<<<<< HEAD
-In ASP.NET Core apps, configuration is, itself, configurable. However, most apps use a set of defaults provided as part of the standard project templates and the `ConfigureWebHostDefaults` method used in them. The default settings use JSON formatted files, with the ability to override settings in the base `appsettings.json` file with environment-specific files like `appsettings.Development.json`. Additionally, the default configuration system further overrides all file-based settings with any environment variable that exists for the same named setting. This is useful in a number of scenarios, and is especially useful when deploying to a hosting environment, since it eliminates the need to worry about whether deploying configuration files will accidentally overwrite important production configuration settings.
-
-Accessing configuration values can be done in a number of ways in .NET Core. Because dependency injection is built into .NET Core, configuration values are generally accessed through an interface that is injected into classes that need them. This can involve passing a large interface like IConfiguration, but usually it's better to pass just the settings required by the class using the [options pattern](https://docs.microsoft.com/aspnet/core/fundamentals/configuration/options).
-=======
 In ASP.NET Core apps, configuration is, itself, configurable. However, most apps use a set of defaults provided as part of the standard project templates and the `ConfigureWebHostDefaults` method used in them. The default settings use JSON formatted files, with the ability to override settings in the base `appsettings.json` file with environment-specific files like `appsettings.Development.json`. Additionally, the default configuration system further overrides all file-based settings with any environment variable that exists for the same named setting. This is useful in a number of scenarios and is especially useful when deploying to a hosting environment, since it eliminates the need to worry about whether deploying configuration files will accidentally overwrite important production configuration settings.
 
 Accessing configuration values can be done in a number of ways in .NET Core. Because dependency injection is built into .NET Core, configuration values are generally accessed through an interface that is injected into classes that need them. This can involve passing a large interface like `IConfiguration`, but usually it's better to pass just the settings required by the class using the [options pattern](https://docs.microsoft.com/aspnet/core/fundamentals/configuration/options).
->>>>>>> c1590507
 
 Figure 2-2 shows how to pass `IConfiguration` into a Razor Page and access configuration settings from it:
 
@@ -99,15 +87,9 @@
 services.Configure<PositionOptions>(Configuration.GetSection(PositionOptions.Position));
 ```
 
-<<<<<<< HEAD
-## Migrating configuration
-
-When considering how to port an app's configuration settings from .NET to .NET Core, the first step is to identify all of the configuration settings that are being used. Most of these will be in the web.config file in the app's root folder, but some apps expect settings to be found in the shared machine.config file as well.
-=======
 ## Migrate configuration
 
 When considering how to port an app's configuration settings from .NET Framework to .NET Core, the first step is to identify all of the configuration settings that are being used. Most of these will be in the *web.config* file in the app's root folder, but some apps expect settings to be found in the shared *machine.config* file as well.
->>>>>>> c1590507
 
 Once all settings in the config files have been cataloged, the next step should be to identify where and how the settings are used in the app itself. If some settings aren't being used, these can probably be omitted from the migration. For each setting, note all of the places it's being used so you can be sure you don't miss any when you migrate the code.
 
