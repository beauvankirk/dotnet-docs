--- conflicted
+++ resolved
@@ -17,16 +17,12 @@
 
 One of the biggest differences when it comes to ASP.NET Core Identity compared to ASP.NET Identity is how little code you need to include in your project. ASP.NET Core Identity now ships as a Razor Class Library, meaning its UI and logic are all available from a NuGet package. You can override the existing UI and logic by [scaffolding the ASP.NET Core Identity files](https://docs.microsoft.com/aspnet/core/security/authentication/scaffold-identity) but even in this case you need only scaffold the pages you want to modify, not every one that exists.
 
-<<<<<<< HEAD
-## Migrating from OWIN / Katana
-=======
 ## Migrate from OWIN / Katana
->>>>>>> c1590507
 
-TODO: Expand on this scenario here:
+The following resources offer some guidance for migrating from OWIN / Katana:
 
-[Migration](https://docs.microsoft.com/aspnet/core/migration/proper-to-2x/#globalasax-file-replacement)
-[Katana to ASPNET 5](https://devblogs.microsoft.com/aspnet/katana-asp-net-5-and-bridging-the-gap/)
+- [Migration](https://docs.microsoft.com/aspnet/core/migration/proper-to-2x/#globalasax-file-replacement)
+- [Katana to ASPNET 5](https://devblogs.microsoft.com/aspnet/katana-asp-net-5-and-bridging-the-gap/)
 
 ## References
 
