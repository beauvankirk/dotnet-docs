---
title: Routing differences between ASP.NET MVC and ASP.NET Core
description: How is routing defined and how does it work at runtime in ASP.NET MVC? How does this differ in ASP.NET Core apps?
author: ardalis
ms.date: 11/13/2020
---

# Routing differences between ASP.NET MVC and ASP.NET Core

Routing is responsible for mapping incoming browser requests to particular controller actions (or Razor Pages handlers). This section provides an overview of how routing differs between ASP.NET MVC (and Web API) and ASP.NET Core (MVC, Razor Pages, and otherwise).

## Routing in ASP.NET MVC and Web API

ASP.NET MVC offers two approaches to routing. The first is the route table, which is a collection of routes that can be used to match incoming requests to controller actions. The second is attribute routing, which performs the same function but is achieved by decorating the actions themselves, rather than editing a global route table.

## Route table

The route table is configured when the app starts up. Typically a static method call is used to configure the global route collection, like so:

```csharp
public class MvcApplication : System.Web.HttpApplication
{
    public static void RegisterRoutes(RouteCollection routes)
    {
        routes.IgnoreRoute("{resource}.axd/{*pathInfo}");
        routes.MapRoute(
            name: "Default",
            url: "{controller}/{action}/{id}",
            defaults: new { controller = "Home", action = "Index", id = "" },
            constraints: new { id = "\\d+" }
        );
    }

    protected void Application_Start()
    {
        RegisterRoutes(RouteTable.Routes);
    }
}
```

In the above code, the route table is managed by the `RouteCollection` type, which is used to add new routes with `MapRoute`. Routes are named and include a route string, which can include parameters for controllers, actions, areas, and other placeholders. If an app follows a standard convention, most of its actions can be handled by this single default route, with any exceptions to this convention configured using additional routes.

### Attribute routing in ASP.NET MVC

Routes that are defined with their actions may be easier to discover and reason about than those defined in an external location. Using attribute routing, an individual action method can have its route defined with a `[Route]` attribute:

```csharp
public class ProductsController
{
    [Route("products")]
    public ActionResult Index()
    {
        return View();
    }

    [Route("products/{id}")]
    public ActionResult Details(int id)
    {
        return View();
    }
}
```

[Attribute routing in ASP.NET MVC 5](https://devblogs.microsoft.com/aspnet/attribute-routing-in-asp-net-mvc-5/) also supports defaults and prefixes, which can be added at the controller level (and which are applied to all actions within that controller). Refer to the documentation for details.

Setting up attribute routing requires adding one line to the default route table configuration:

```csharp
routes.MapMvcAttributeRoutes();
```

Attribute routing can take advantage of route constraints, both built-in and custom, and supports named routes as well as areas using the [RouteArea] attribute. If your app uses areas, you'll need to be sure to configure support for them in your route registration code as well by adding one more line:

```csharp
routes.MapMvcAttributeRoutes();

AreaRegistration.RegisterAllAreas();
```

### Attribute routing in ASP.NET Web API 2

[Attribute routing in ASP.NET Web API 2](https://docs.microsoft.com/aspnet/web-api/overview/web-api-routing-and-actions/attribute-routing-in-web-api-2) is very similar to routing in ASP.NET MVC 5, with minor differences. Configuring Web API 2 is typically done in its own class which is called during app startup, and configuring attribute routing is done in this class:

```csharp
public static class WebApiConfig
{
    public static void Register(HttpConfiguration config)
    {
        // Attribute routing.
        config.MapHttpAttributeRoutes();

        // Convention-based routing.
        config.Routes.MapHttpRoute(
            name: "DefaultApi",
            routeTemplate: "api/{controller}/{id}",
            defaults: new { id = RouteParameter.Optional }
        );
    }
}
```

As shown in the listing above, attribute routing may be combined with convention-based routing in Web API apps.

In addition to attribute routing, [ASP.NET Web API chooses which action to call](https://docs.microsoft.com/aspnet/web-api/overview/web-api-routing-and-actions/routing-and-action-selection) based on the HTTP method (for instance, GET or POST), the `{action}` placeholder in a route (if any), and parameters of the action. In many cases, the name of the action will help determine whether it is matched, since prefixing the action name with "Get" or "Post" is used to match the appropriate HTTP method to it. Alternatively, actions can be decorated with an appropriate HTTP method attribute, like `[HttpGet]`, allowing the use of action names that aren't prefixed with an HTTP method.

```csharp
public class ProductsController : ApiController
{
    public IEnumerable<Product> GetAll() {} // matched by name and (lack of) parameters
    [HttpGet]
    public IEnumerable<Product> FindProductsByName(string name) {} // matched by GET and string parameter
}
```

Given the above controller, a GET request made to `localhost:123/products/` would match the `GetAll` action, while a GET request made to `localhost:123/products?name=ardalis` would match the `FindProductsByName` action.

## Routing in ASP.NET Core 3.1

In ASP.NET Core, routing is handled by routing middleware, which matches the URLs of incoming requests to actions or other endpoints. Controller actions are either conventionally-routed or attribute-routed. Conventional routing is similar to the route table approach used in ASP.NET MVC and Web API. Whether you're using conventional, attribute, or both, you need to configure your app to use the routing middleware by adding this to your `Configure` method in `Startup`:

```csharp
app.UseRouting();
```

### Conventional routing

With conventional routing, you set up one or more conventions that will be used to match incoming URLs to *endpoints* in the ap. In ASP.NET Core, these endpoints may be controller actions, like in ASP.NET MVC or Web API, but they could also be Razor Pages or Health Checks or SignalR hubs. All of these routable features are configured in a similar fashion using endpoints:

```csharp
// in Startup.Configure()
app.UseEndpoints(endpoints =>
{
    endpoints.MapHealthChecks("/healthz").RequireAuthorization();
    endpoints.MapControllerRoute(
        name: "default",
        pattern: "{controller=Home}/{action=Index}/{id?}");
    endpoints.MapRazorPages();
});
```

<<<<<<< HEAD
The above code snippet is used (in addition to UseRouting) to configure a variety of endpoints, including Health Checks, Controllers, and Razor Pages. For Controllers, the above configuration specifies a default routing convention, which is the fairly standard `{controller}/{action}/{id?}` pattern that's been recommended since the first versions of ASP.NET MVC.
=======
The above code snippet is used (in addition to `UseRouting`) to configure a variety of endpoints, including Health Checks, controllers, and Razor Pages. For controllers, the above configuration specifies a default routing convention, which is the fairly standard `{controller}/{action}/{id?}` pattern that's been recommended since the first versions of ASP.NET MVC.
>>>>>>> c1590507

### Attribute routing

Attribute routing in ASP.NET Core is the preferred approach for configuring routing in controllers. If you are building APIs, the `[ApiController]` attribute should be applied to your controllers, and among other things this attribute requires the use of attribute routing for actions in such controller classes.

Attribute routing in ASP.NET Core works very similarly to in ASP.NET MVC and Web API. In addition to supporting the `[Route]` attribute, however, route information can also be specified as part of the HTTP method attribute:

```csharp
[HttpGet("api/products/{id}")]
public async ActionResult<Product> Details(int id)
{}
```

As with previous version, you can specify a default route with placeholders, and add this at the controller class level or even on a base class. You use the same `[Route]` attribute for all of these cases. For example, a base API controller class might look like this:

```csharp
[Route("api/{controller}/{action}/{id?:int}")]
public abstract class BaseApiController : ControllerBase, IApiController
{}
```

<<<<<<< HEAD
Using this attribute, classes inheriting from this type would route URLs to actions based on the controller name, action name, and an optional integer id parameter.
=======
Using this attribute, classes inheriting from this type would route URLs to actions based on the controller name, action name, and an optional integer `id` parameter.
>>>>>>> c1590507

## References

- [ASP.NET MVC Routing Overview](https://docs.microsoft.com/aspnet/mvc/overview/older-versions-1/controllers-and-routing/asp-net-mvc-routing-overview-cs)
- [Attribute Routing in ASP.NET MVC 5](https://devblogs.microsoft.com/aspnet/attribute-routing-in-asp-net-mvc-5/)
- [Attribute routing in ASP.NET Web API 2](https://docs.microsoft.com/aspnet/web-api/overview/web-api-routing-and-actions/attribute-routing-in-web-api-2)
- [Routing and Action Selection in ASP.NET Web API](https://docs.microsoft.com/aspnet/web-api/overview/web-api-routing-and-actions/routing-and-action-selection)
- [Routing in ASP.NET Core](https://docs.microsoft.com/aspnet/core/fundamentals/routing)
- [Routing to controller actions in ASP.NET Core MVC](https://docs.microsoft.com/aspnet/core/mvc/controllers/routing)

>[!div class="step-by-step"]
>[Previous](configuration-differences.md)
>[Next](comparing-razor-pages-aspnet-mvc.md)<|MERGE_RESOLUTION|>--- conflicted
+++ resolved
@@ -138,11 +138,7 @@
 });
 ```
 
-<<<<<<< HEAD
-The above code snippet is used (in addition to UseRouting) to configure a variety of endpoints, including Health Checks, Controllers, and Razor Pages. For Controllers, the above configuration specifies a default routing convention, which is the fairly standard `{controller}/{action}/{id?}` pattern that's been recommended since the first versions of ASP.NET MVC.
-=======
 The above code snippet is used (in addition to `UseRouting`) to configure a variety of endpoints, including Health Checks, controllers, and Razor Pages. For controllers, the above configuration specifies a default routing convention, which is the fairly standard `{controller}/{action}/{id?}` pattern that's been recommended since the first versions of ASP.NET MVC.
->>>>>>> c1590507
 
 ### Attribute routing
 
@@ -164,11 +160,7 @@
 {}
 ```
 
-<<<<<<< HEAD
-Using this attribute, classes inheriting from this type would route URLs to actions based on the controller name, action name, and an optional integer id parameter.
-=======
 Using this attribute, classes inheriting from this type would route URLs to actions based on the controller name, action name, and an optional integer `id` parameter.
->>>>>>> c1590507
 
 ## References
 
